--- conflicted
+++ resolved
@@ -17,11 +17,6 @@
 # TODO: Typehinting needs continued help
 #  concatenate/transpose should probably not be staticmethods
 
-<<<<<<< HEAD
-#attrs and xarray check if installed 
-=======
-
->>>>>>> c6e3d636
 @dataclass
 class AxisBase(ABC):
     unit: str = ""
